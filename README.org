* GeoSync

GeoSync is a simple command-line application that traverses a
directory tree of raster and vector GIS files (e.g., GeoTIFFs,
Shapefiles) and generates the necessary REST commands to add
workspaces, coveragestores, datastores, coverages, featuretypes,
layers, and layergroups for each file to a running GeoServer instance.

** Installation Requirements

- [[https://jdk.java.net][Java Development Kit (version 11+)]]
- [[https://clojure.org/guides/getting_started][Clojure CLI tools]]
- [[https://www.postgresql.org/download][PostgreSQL (version 12)]]
- [[https://postgis.net/install][PostGIS (version 3)]]

** Application Plugin Configuration

Upon request, triangulum/config reads a file called config.edn
in the toplevel directory of this repository, which contains various
user-configurable system parameters. A sample file called
config.default.edn is provided with this repository to get you
started. To begin, simply copy it to config.edn. Then edit
it according to the following sections.

Please note that you must replace all values surrounded with angle
brackets (e.g., "<api-key>") with actual values for the application to
work correctly.

** PostgreSQL Database Setup

*PostgreSQL* needs to be installed on the machine that will be hosting
the GeoServer to support ImageMosaic rasters. Once the PostgreSQL database
server is running on your machine, you should navigate to the toplevel
directory and run the database build command as follows:

#+begin_src sh
clojure -M:build-db build-all -d geoserver
#+end_src

This will begin by creating a new database and role called *geoserver*
and then add the postgis extension to it. Next, the script will populate
the database with the functions that are necessary for storing and processing
GeoServer's data.

It's important to note that when you are dealing with ImageMosaic workspaces,
you must make sure to use GeoSync to deregister them. The GeoServer web UI gives
you an option to deregister workspaces using its interface, but due to the
ImageMosaic data stored in GeoSync's Postgres database, you must use GeoSync
to deregister any ImageMosaic workspaces in order to make sure the database is
updated properly.

*** Performance Settings

If you want to improve the performance of your PostgreSQL server, one
way is to visit the [[https://pgtune.leopard.in.ua/][pgtune]] website
and input your system settings. This will generate a set of configuration
options that you can add to the postgresql.conf file in your system-specific
PostgreSQL data directory.

If you would like to keep these settings separate for your own
reference, you can add them to a file called "performance.conf" that
you should place in your PostgreSQL data directory. You can then
import these settings into postgresql.conf by adding this line to the
end of that file:

#+begin_example
include = 'performance.conf'
#+end_example

Note that the PostgreSQL server will need to be restarted for these
changes to take effect.

** Usage

To compile and run the application, navigate to the toplevel project
directory and run:

#+begin_src sh
clojure -M:run
#+end_src

This will print out the following usage message:

#+begin_example
geosync: Load a nested directory tree of GeoTIFFs and Shapefiles into a running GeoServer instance.
Copyright © 2020-2021 Spatial Informatics Group, LLC.

Usage:
  -c, --config-file EDN           Path to an EDN file containing a map of these parameters
  -g, --geoserver-rest-uri URI    URI of your GeoServer's REST extensions
  -u, --geoserver-username USER   GeoServer admin username
  -p, --geoserver-password PASS   GeoServer admin password
  -w, --geoserver-workspace WS    Workspace name to receive the new GeoServer layers
  -d, --data-dir DIR              Path to the directory containing your GIS files
  -h, --geosync-server-host HOST  Hostname to advertise in server responses
  -P, --geosync-server-port PORT  Server port to listen on for incoming requests
  -o, --log-dir PATH              Path to log files
#+end_example

You can run GeoSync in one of three ways:

1. Pass all options (except -c) on the command line.

   #+begin_src sh
   # Script mode: Load a single directory tree into a GeoServer workspace and exit
   clojure -M:run -g http://localhost:8080/geoserver/rest -u admin -p geoserver -w demo -d /data

   # Server mode: Listen on a port for JSON requests (see section "Server Mode" below for more info)
   clojure -M:run -g http://localhost:8080/geoserver/rest -u admin -p geoserver -h geosync.mydomain.org -P 31337
   #+end_src

   Please note that the -d option must receive a file path that is
   available on the JVM classpath. The easiest way to accomplish this
   is to use an absolute path for your filesystem. Also note that
   without the -c option, this approach cannot make use of the
   optional styles and layer-groups options.

2. Pass the -c option with an EDN file containing all of the other
   options formatted as an EDN map of keywords to values. You may also
   pass the optional styles and layer-groups options in this way. See
   [[file:resources/sample-config.edn][resources/sample-config.edn]] for an example.

   #+begin_src sh
   clojure -M:run -c resources/sample-config.edn
   #+end_src

3. Pass the -c option with an EDN config file and also pass any other
   options on the command line that should override the settings in
   the EDN file.

   #+begin_src sh
   clojure -M:run -c resources/sample-config.edn -w demo -d /data
   #+end_src

** Server Mode

In server-mode, GeoSync will listen for incoming requests on the port
specified with the -P option. Each request should be a single
newline-terminated JSON object matching one of these forms:

1. Add All GIS Files under a Directory Tree to a (Possibly New) Workspace

#+begin_src js
{"action":             "add",
 "dataDir":            "/data",
 "geoserverWorkspace": "demo",
 "responseHost":       "localhost",
 "responsePort":       5555}
#+end_src

2. Remove All Layers under a Workspace(s) from GeoServer and Delete the Workspace(s)

The ~geoserverWorkspace~ parameter can be plain text or a regex
pattern. If a plain text string is provided, an exact match will be
performed to identify the workspace to be removed. If a regex pattern
is provided, all workspaces matching the regex will be deleted.

#+begin_src js
{"action":             "remove",
 "geoserverWorkspace": "demo",
 "responseHost":       "my.server.org",
 "responsePort":       5555}
#+end_src

Because GeoServer updates can take awhile to complete, these requests
are processed asynchronously. This means that the network connection
will be closed as soon as the incoming request is read from the
client. In order to get a response message back from the GeoSync
server about whether the requested action succeeded or failed, each
request includes responseHost and responsePort fields. After the
request has been processed, GeoSync will send a newline-terminated
JSON response there containing all of the original request fields
merged with these additional fields:

#+begin_src js
{status: 0,
 message: "GeoSync: Workspace updated.",
 responseHost: "geosync.mydomain.org",
 responsePort: 31337}
#+end_src

Note that responseHost and responsePort from the request is overriden
by the new responseHost and responsePort values that correspond to the
GeoSync server's host and port.

In this response, the status code is 0 on success, 1 on error, or 2
for a progress message. The message string will explain the success,
error, or progress state of the associated request.

GeoSync includes all request fields in the response object to enable
the client to match each asynchronous response message they receive
with the correct request that they had sent out earlier. To make this
easier, it is strongly recommended that each request include a
uniquely identifying field, such as an id or request label.

Each valid request will be processed sequentially by the GeoSync
server because GeoServer only processes REST requests in a single
thread. When multiple incoming GeoSync requests are received while one
is currently being processed, the new requests will be added to a job
queue and processed in the order in which they are received. A status
2 (progress message) response will be sent to the client notifying
them of their place in the queue. Once processed, a final status 0
(success) or 1 (error) response will be sent to the client indicating
the outcome of their request.

** Logging

You will probably want to redirect the output from these commands to a
text file for reviewing after the fact as they report each REST call
sent out from GeoSync and the corresponding response received from the
GeoServer.

#+begin_src sh
clojure -M:run ... &> out.txt
#+end_src

** Styles

If you make use of the styles option, any raster or vector styles
referenced in your style specs should already exist on the GeoServer
before running GeoSync. Documentation on creating styles for GeoServer
can be found here:

https://docs.geoserver.org/latest/en/user/styling/webadmin/index.html

** Using Custom Projections

If your GIS data uses a custom projection that is not known to the
GeoServer, you will need to add it manually before running GeoSync.
Documentation on adding custom projections to GeoServer can be found
here:

https://docs.geoserver.org/latest/en/user/configuration/crshandling/customcrs.html

** ImageMosaic Support

In addition to registering individual GeoTIFFs and Shapefiles, GeoSync
can also register a directory of GeoTIFFs as a single ImageMosaic
layer. This can be particularly useful for timeseries rasters in which
your data is stored as a directory of single-band GeoTIFFs with one
file per timestep.

In order for a directory to be detected as an ImageMosaic data source
by GeoSync, it must include these three text files:

- datastore.properties
- indexer.properties
- timeregex.properties

The required contents of these files is provided in the following
subsections.

*** datastore.properties

#+begin_example
Estimated\ extends=true
jndiRefevrenceName=java\:comp/env/jdbc/postgres
validate\ connections=true
Connection\ timeout=10
SPI=org.geotools.data.postgis.PostgisNGJNDIDataStoreFactory
#+end_example

Note that datastore.properties also needs a schema property, but this
will be inserted by GeoSync by using the geoserverWorkspace attribute
from either config.edn (in script mode) or the JSON request (in server
mode).

*** indexer.properties

#+begin_example
TimeAttribute=ingestion
Schema=*the_geom\:Polygon,location\:String,ingestion\:java.util.Date
PropertyCollectors=TimestampFileNameExtractorSPI[timeregex](ingestion)
#+end_example

Note that indexer.properties also needs a Name property, but this will be inserted
by GeoSync based on the the directory structure.

*** timeregex.properties

#+begin_example
regex=([0-9]{8}_[0-9]{6}),format=yyyyMMdd_HHmmss
#+end_example

This regex must match the file naming convention used for all the
timeseries GeoTIFFs in your ImageMosaic directory. The example given
above would match files with the following names:

- some_layer_20210801_120000
- some_layer_20210801_130000
- some_layer_20210801_140000

If you use a different file naming convention for your timestamps,
make sure to update timeregex.properties accordingly.

** File Watcher

In server-mode, you may optionally specify a file path to be
monitored. Any folders added or removed with a valid directory
structure (as specified in the `folder-name->regex` map) will be automatically
registered or dergesitered from the GeoServer. See the `file-watcher`
entry in [[file:resources/sample-config.edn][resources/sample-config.edn]] for an example.

Here's an explanation of the ~:file-watcher~ confgiuration:
- ~dir~: A path to a readable directory.
- ~folder-name->regex~: A map of folder names to regexes. The regexes are used to
                        parse the appropriate workspace name from the file path.
                        Note that for any folder name not included in this map no
                        action will be taken (even if the file watcher detects an event).

Note that depending on the number of files you are attempting to watch,
you will likely have to increase your ~inotify~ limit. You can find your current
~inotify~ limit by running ~cat /proc/sys/fs/inotify/max_user_watches~. To set
a new limit temporarily, run:

#+begin_src sh
sudo sysctl fs.inotify.max_user_watches=$NUMBER_OF_FILES
sudo sysctl -p
#+end_src

To make this limit permanent, run:

#+begin_src sh
echo fs.inotify.max_user_watches=$NUMBER_OF_FILES | sudo tee -a /etc/sysctl.conf
sudo sysctl -p
#+end_src

** Uber-JAR

To build GeoSync as an Uber-JAR (to the ~target~) directory, run the following:

#+begin_src sh
clojure -T:build uberjar
#+end_src

** License and Distribution

<<<<<<< HEAD
Copyright © 2020-2022 Spatial Informatics Group, LLC.
=======
Copyright © 2020-2023 Spatial Informatics Group, LLC.
>>>>>>> f27dfae3

GeoSync is distributed by Spatial Informatics Group, LLC. under the
terms of the Eclipse Public License version 2.0 (EPLv2). See
LICENSE.txt in this directory for more information.<|MERGE_RESOLUTION|>--- conflicted
+++ resolved
@@ -335,11 +335,7 @@
 
 ** License and Distribution
 
-<<<<<<< HEAD
-Copyright © 2020-2022 Spatial Informatics Group, LLC.
-=======
 Copyright © 2020-2023 Spatial Informatics Group, LLC.
->>>>>>> f27dfae3
 
 GeoSync is distributed by Spatial Informatics Group, LLC. under the
 terms of the Eclipse Public License version 2.0 (EPLv2). See
